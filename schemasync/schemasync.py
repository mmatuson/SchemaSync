#!/usr/bin/python

__author__ = "Mitch Matuson"
__copyright__ = "Copyright 2009 Mitch Matuson"
__version__ = "0.9.1"
__license__ = "Apache 2.0"

import re
import sys
import os
import logging
import datetime
import optparse
import syncdb
import utils
import warnings

# supress MySQLdb DeprecationWarning in Python 2.6
warnings.simplefilter("ignore", DeprecationWarning)

try:
    import MySQLdb
except ImportError:
    print "Error: Missing Required Dependency MySQLdb."
    sys.exit(1)

try:
    import schemaobject
except ImportError:
    print "Error: Missing Required Dependency SchemaObject"
    sys.exit(1)


APPLICATION_VERSION = __version__
APPLICATION_NAME = "Schema Sync"
LOG_FILENAME = "schemasync.log"
DATE_FORMAT = "%Y%m%d"
TPL_DATE_FORMAT = "%a, %b %d, %Y"
PATCH_TPL = """--
-- Schema Sync %(app_version)s %(type)s
-- Created: %(created)s
-- Server Version: %(server_version)s
-- Apply To: %(target_host)s/%(target_database)s
--

%(data)s"""


def parse_cmd_line(fn):
    """Parse the command line options and pass them to the application"""

    def processor(*args, **kwargs):
        usage = """
                %prog [options] <source> <target>
                source/target format: mysql://user:pass@host:port/database"""
        description = """
                       A MySQL Schema Synchronization Utility
                      """
        parser = optparse.OptionParser(usage=usage,
                                        description=description)

        parser.add_option("-V", "--version",
                          action="store_true",
                          dest="show_version",
                          default=False,
                          help=("show version and exit."))

        parser.add_option("-r", "--revision",
                          action="store_true",
                          dest="version_filename",
                          default=False,
                          help=("increment the migration script version number "
                                "if a file with the same name already exists."))

        parser.add_option("-a", "--sync-auto-inc",
                          dest="sync_auto_inc",
                          action="store_true",
                          default=False,
                          help="sync the AUTO_INCREMENT value for each table.")

        parser.add_option("-c", "--sync-comments",
                          dest="sync_comments",
                          action="store_true",
                          default=False,
                          help=("sync the COMMENT field for all "
                                "tables AND columns"))

<<<<<<< HEAD
        parser.add_option("-D", "--no-date",
                          dest="no_date",
                          action="store_true",
                          default=False,
                          help=("removes the date from the file format "))
=======
        parser.add_option("--charset",
                          dest="charset",
                          default='utf8',
                          help=("set the connection charset, default: utf8"))
>>>>>>> ccc97c65

        parser.add_option("--tag",
                          dest="tag",
                          help=("tag the migration scripts as <database>_<tag>."
                                " Valid characters include [A-Za-z0-9-_]"))

        parser.add_option("--output-directory",
                          dest="output_directory",
                          default=os.getcwd(),
                          help=("directory to write the migration scrips. "
                                "The default is current working directory. "
                                "Must use absolute path if provided."))

        parser.add_option("--log-directory",
                          dest="log_directory",
                          help=("set the directory to write the log to. "
                                "Must use absolute path if provided. "
                                "Default is output directory. "
                                "Log filename is schemasync.log"))

        options, args = parser.parse_args(sys.argv[1:])


        if options.show_version:
            print APPLICATION_NAME, __version__
            return 0

        if (not args) or (len(args) != 2):
            parser.print_help()
            return 0

        return fn(*args, **dict(version_filename=options.version_filename,
                                 output_directory=options.output_directory,
                                 log_directory=options.log_directory,
                                 no_date=options.no_date,
                                 tag=options.tag,
                                 charset=options.charset,
                                 sync_auto_inc=options.sync_auto_inc,
                                 sync_comments=options.sync_comments))
    return processor


def app(sourcedb='', targetdb='', version_filename=False,
<<<<<<< HEAD
        output_directory=None, log_directory=None, no_date=False,
        tag=None, sync_auto_inc=False, sync_comments=False):
=======
        output_directory=None, log_directory=None,
        tag=None, charset=None, sync_auto_inc=False, sync_comments=False):
>>>>>>> ccc97c65
    """Main Application"""

    options = locals()

    if not os.path.isabs(output_directory):
        print "Error: Output directory must be an absolute path. Quiting."
        return 1

    if not os.path.isdir(output_directory):
        print "Error: Output directory does not exist. Quiting."
        return 1

    if not log_directory or not os.path.isdir(log_directory):
        if log_directory:
            print "Log directory does not exist, writing log to %s" % output_directory
        log_directory = output_directory

    logging.basicConfig(filename=os.path.join(log_directory, LOG_FILENAME),
                        level=logging.INFO,
                        format='[%(levelname)s  %(asctime)s] %(message)s')

    console = logging.StreamHandler()
    console.setLevel(logging.DEBUG)
    logging.getLogger('').addHandler(console)

    if not sourcedb:
        logging.error("Source database URL not provided. Exiting.")
        return 1

    source_info = schemaobject.connection.parse_database_url(sourcedb)
    if not source_info:
        logging.error("Invalid source database URL format. Exiting.")
        return 1

    if not source_info['protocol'] == 'mysql':
        logging.error("Source database must be MySQL. Exiting.")
        return 1

    if 'db' not in source_info:
        logging.error("Source database name not provided. Exiting.")
        return 1

    if not targetdb:
        logging.error("Target database URL not provided. Exiting.")
        return 1

    target_info = schemaobject.connection.parse_database_url(targetdb)
    if not target_info:
        logging.error("Invalid target database URL format. Exiting.")
        return 1

    if not target_info['protocol'] == 'mysql':
        logging.error("Target database must be MySQL. Exiting.")
        return 1

    if 'db' not in target_info:
        logging.error("Target database name not provided. Exiting.")
        return 1

    source_obj = schemaobject.SchemaObject(sourcedb, charset)
    target_obj = schemaobject.SchemaObject(targetdb, charset)

    if utils.compare_version(source_obj.version, '5.0.0') < 0:
        logging.error("%s requires MySQL version 5.0+ (source is v%s)"
                      % (APPLICATION_NAME, source_obj.version))
        return 1

    if utils.compare_version(target_obj.version, '5.0.0') < 0:
        logging.error("%s requires MySQL version 5.0+ (target is v%s)"
                      % (APPLICATION_NAME, target_obj.version))
        return 1

    # data transformation filters
    filters = (lambda d: utils.REGEX_MULTI_SPACE.sub(' ', d),
               lambda d: utils.REGEX_DISTANT_SEMICOLIN.sub(';', d),
               lambda d: utils.REGEX_SEMICOLON_EXPLODE_TO_NEWLINE.sub(";\n", d))

    # Information about this run, used in the patch/revert templates
    ctx = dict(app_version=APPLICATION_VERSION,
               server_version=target_obj.version,
               target_host=target_obj.host,
               target_database=target_obj.selected.name,
               created=datetime.datetime.now().strftime(TPL_DATE_FORMAT))

    p_fname, r_fname = utils.create_pnames(target_obj.selected.name,
                                           tag=tag,
                                           date_format=DATE_FORMAT,
                                           no_date=no_date)

    ctx['type'] = "Patch Script"
    pBuffer = utils.PatchBuffer(name=os.path.join(output_directory, p_fname),
                                filters=filters, tpl=PATCH_TPL, ctx=ctx.copy(),
                                version_filename=version_filename)

    ctx['type'] = "Revert Script"
    rBuffer = utils.PatchBuffer(name=os.path.join(output_directory, r_fname),
                                filters=filters, tpl=PATCH_TPL, ctx=ctx.copy(),
                                version_filename=version_filename)

    db_selected = False
    for patch, revert in syncdb.sync_schema(source_obj.selected,
                                            target_obj.selected, options):
        if patch and revert:
            if not db_selected:
                pBuffer.write(target_obj.selected.select() + '\n')
                rBuffer.write(target_obj.selected.select() + '\n')
                pBuffer.write(target_obj.selected.fk_checks(0) + '\n')
                rBuffer.write(target_obj.selected.fk_checks(0) + '\n')
                db_selected = True

            pBuffer.write(patch + '\n')
            rBuffer.write(revert + '\n')

    if db_selected:
        pBuffer.write(target_obj.selected.fk_checks(1) + '\n')
        rBuffer.write(target_obj.selected.fk_checks(1) + '\n')

    for patch, revert in syncdb.sync_views(source_obj.selected, target_obj.selected):
        if patch and revert:
            if not db_selected:
                pBuffer.write(target_obj.selected.select() + '\n')
                rBuffer.write(target_obj.selected.select() + '\n')
                db_selected = True

            pBuffer.write(patch + '\n')
            rBuffer.write(revert + '\n')

    for patch, revert in syncdb.sync_triggers(source_obj.selected, target_obj.selected):
        if patch and revert:
            if not db_selected:
                pBuffer.write(target_obj.selected.select() + '\n')
                rBuffer.write(target_obj.selected.select() + '\n')
                db_selected = True

            pBuffer.write(patch + '\n')
            rBuffer.write(revert + '\n')

    for patch, revert in syncdb.sync_procedures(source_obj.selected, target_obj.selected):
        if patch and revert:

            if not db_selected:
                pBuffer.write(target_obj.selected.select() + '\n')
                rBuffer.write(target_obj.selected.select() + '\n')
                pBuffer.write(target_obj.selected.fk_checks(0) + '\n')
                rBuffer.write(target_obj.selected.fk_checks(0) + '\n')
                db_selected = True

            pBuffer.write(patch + '\n')
            rBuffer.write(revert + '\n')

    if db_selected:
        pBuffer.write(target_obj.selected.fk_checks(1) + '\n')
        rBuffer.write(target_obj.selected.fk_checks(1) + '\n')

    for patch, revert in syncdb.sync_views(source_obj.selected, target_obj.selected):
        if patch and revert:
            if not db_selected:
                pBuffer.write(target_obj.selected.select() + '\n')
                rBuffer.write(target_obj.selected.select() + '\n')
                db_selected = True

            pBuffer.write(patch + '\n')
            rBuffer.write(revert + '\n')

    for patch, revert in syncdb.sync_triggers(source_obj.selected, target_obj.selected):
        if patch and revert:
            if not db_selected:
                pBuffer.write(target_obj.selected.select() + '\n')
                rBuffer.write(target_obj.selected.select() + '\n')
                db_selected = True

            pBuffer.write(patch + '\n')
            rBuffer.write(revert + '\n')

    for patch, revert in syncdb.sync_procedures(source_obj.selected, target_obj.selected):
        if patch and revert:
            if not db_selected:
                pBuffer.write(target_obj.selected.select() + '\n')
                rBuffer.write(target_obj.selected.select() + '\n')
                db_selected = True

            pBuffer.write(patch + '\n')
            rBuffer.write(revert + '\n')

    if not pBuffer.modified:
        logging.info(("No migration scripts written."
                      " mysql://%s/%s and mysql://%s/%s were in sync.") %
                     (source_obj.host, source_obj.selected.name,
                      target_obj.host, target_obj.selected.name))
    else:
        try:
            pBuffer.save()
            rBuffer.save()
            logging.info("Migration scripts created for mysql://%s/%s\n"
                         "Patch Script: %s\nRevert Script: %s"
                         % (target_obj.host, target_obj.selected.name,
                            pBuffer.name, rBuffer.name))
        except OSError, e:
            pBuffer.delete()
            rBuffer.delete()
            logging.error("Failed writing migration scripts. %s" % e)
            return 1

    return 0


def main():
    try:
        sys.exit(parse_cmd_line(app)())
    except schemaobject.connection.DatabaseError, e:
        logging.error("MySQL Error %d: %s" % (e.args[0], e.args[1]))
        sys.exit(1)
    except KeyboardInterrupt:
        print "Sync Interrupted, Exiting."
        sys.exit(1)


if __name__ == "__main__":
    main()<|MERGE_RESOLUTION|>--- conflicted
+++ resolved
@@ -85,18 +85,16 @@
                           help=("sync the COMMENT field for all "
                                 "tables AND columns"))
 
-<<<<<<< HEAD
         parser.add_option("-D", "--no-date",
                           dest="no_date",
                           action="store_true",
                           default=False,
                           help=("removes the date from the file format "))
-=======
+
         parser.add_option("--charset",
                           dest="charset",
                           default='utf8',
                           help=("set the connection charset, default: utf8"))
->>>>>>> ccc97c65
 
         parser.add_option("--tag",
                           dest="tag",
@@ -140,13 +138,8 @@
 
 
 def app(sourcedb='', targetdb='', version_filename=False,
-<<<<<<< HEAD
         output_directory=None, log_directory=None, no_date=False,
-        tag=None, sync_auto_inc=False, sync_comments=False):
-=======
-        output_directory=None, log_directory=None,
         tag=None, charset=None, sync_auto_inc=False, sync_comments=False):
->>>>>>> ccc97c65
     """Main Application"""
 
     options = locals()
