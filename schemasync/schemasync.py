--- conflicted
+++ resolved
@@ -248,8 +248,6 @@
                 pBuffer.write(target_obj.selected.select() + '\n')
                 rBuffer.write(target_obj.selected.select() + '\n')
                 db_selected = True
-<<<<<<< HEAD
-=======
 
             pBuffer.write(patch + '\n')
             rBuffer.write(revert + '\n')
@@ -266,7 +264,27 @@
 
     for patch, revert in syncdb.sync_procedures(source_obj.selected, target_obj.selected):
         if patch and revert:
->>>>>>> 1d8d034b
+
+            if not db_selected:
+                pBuffer.write(target_obj.selected.select() + '\n')
+                rBuffer.write(target_obj.selected.select() + '\n')
+                pBuffer.write(target_obj.selected.fk_checks(0) + '\n')
+                rBuffer.write(target_obj.selected.fk_checks(0) + '\n')
+                db_selected = True
+
+            pBuffer.write(patch + '\n')
+            rBuffer.write(revert + '\n')
+
+    if db_selected:
+        pBuffer.write(target_obj.selected.fk_checks(1) + '\n')
+        rBuffer.write(target_obj.selected.fk_checks(1) + '\n')
+
+    for patch, revert in syncdb.sync_views(source_obj.selected, target_obj.selected):
+        if patch and revert:
+            if not db_selected:
+                pBuffer.write(target_obj.selected.select() + '\n')
+                rBuffer.write(target_obj.selected.select() + '\n')
+                db_selected = True
 
             pBuffer.write(patch + '\n')
             rBuffer.write(revert + '\n')
