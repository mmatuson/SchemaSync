from utils import REGEX_TABLE_AUTO_INC, REGEX_TABLE_COMMENT


def sync_schema(fromdb, todb, options):
    """Generate the SQL statements needed to sync two Databases and all of
       their children (Tables, Columns, Indexes, Foreign Keys)

    Args:
        fromdb: A SchemaObject Schema Instance.
        todb: A SchemaObject Schema Instance.
        options: dictionary of options to use when syncing schemas
            sync_auto_inc: Bool, sync auto inc value throughout the schema?
            sync_comments: Bool, sync comment fields trhoughout the schema?

    Yields:
        A tuple (patch, revert) containing the next SQL statement needed
        to migrate fromdb to todb. The tuple will always contain 2 strings,
        even if they are empty.
    """
    p, r = sync_database_options(fromdb, todb)
    if p and r:
        yield ("%s %s;" % (todb.alter(), p),
               "%s %s;" % (todb.alter(), r))

    for p, r in sync_created_tables(fromdb.tables, todb.tables,
                                    sync_auto_inc=options['sync_auto_inc'],
                                    sync_comments=options['sync_comments']):
        yield p, r

    for p, r in sync_dropped_tables(fromdb.tables, todb.tables,
                                    sync_auto_inc=options['sync_auto_inc'],
                                    sync_comments=options['sync_comments']):
        yield p, r

    for t in fromdb.tables:
        if not t in todb.tables:
            continue

        from_table = fromdb.tables[t]
        to_table = todb.tables[t]

        for p, r in sync_table(from_table, to_table, options):
<<<<<<< HEAD
            p = "%s %s;" % (to_table.alter(), p)
            r = "%s %s;" % (to_table.alter(), r)
            yield p, r
=======
            plist.append(p)
            rlist.append(r)

        if plist and rlist:
            p = []
            for eachp in plist:
                p.append("%s %s;" % (to_table.alter(), eachp))

            r = []
            for eachr in rlist:
                r.append("%s %s;" % (to_table.alter(), eachr))

            yield '\n'.join(p), '\n'.join(r)
            p = []
            for eachp in plist:
                p.append("%s %s;" % (to_table.alter(), eachp))

            r = []
            for eachr in rlist:
                r.append("%s %s;" % (to_table.alter(), eachr))

            yield '\n'.join(p), '\n'.join(r)

        yield p, r
>>>>>>> 044650af


def sync_table(from_table, to_table, options):
    """Generate the SQL statements needed to sync two Tables and all of their
       children (Columns, Indexes, Foreign Keys)

    Args:
        from_table: A SchemaObject TableSchema Instance.
        to_table: A SchemaObject TableSchema Instance.
        options: dictionary of options to use when syncing schemas
            sync_auto_inc: Bool, sync auto inc value throughout the table?
            sync_comments: Bool, sync comment fields trhoughout the table?

    Yields:
        A tuple (patch, revert) containing the next SQL statements
    """
    for p, r in sync_created_columns(from_table.columns,
                                     to_table.columns,
                                     sync_comments=options['sync_comments']):
        yield (p, r)

    for p, r in sync_dropped_columns(from_table.columns,
                                     to_table.columns,
                                     sync_comments=options['sync_comments']):
        yield (p, r)

    if from_table and to_table:
        for p, r in sync_modified_columns(from_table.columns,
                                          to_table.columns,
                                          sync_comments=options['sync_comments']):
            yield (p, r)

        # add new indexes, then compare existing indexes for changes
        for p, r in sync_created_constraints(from_table.indexes, to_table.indexes):
            yield (p, r)

        for p, r in sync_modified_constraints(from_table.indexes, to_table.indexes):
            yield (p, r)

        # we'll drop indexes after we process foreign keys...

        # add new foreign keys and compare existing fks for changes
        for p, r in sync_created_constraints(from_table.foreign_keys,
                                             to_table.foreign_keys):
            yield (p, r)

        for p, r in sync_modified_constraints(from_table.foreign_keys,
                                              to_table.foreign_keys):
            yield (p, r)

        for p, r in sync_dropped_constraints(from_table.foreign_keys,
                                             to_table.foreign_keys):
            yield (p, r)

        # drop remaining indexes
        for p, r in sync_dropped_constraints(from_table.indexes, to_table.indexes):
            yield (p, r)

        # end the alter table syntax with the changed table options
        p, r = sync_table_options(from_table, to_table,
                                  sync_auto_inc=options['sync_auto_inc'],
                                  sync_comments=options['sync_comments'])
        if p:
            yield (p, r)


def sync_database_options(from_db, to_db):
    """Generate the SQL statements needed to modify the Database options
       of the target schema (patch), and restore them to their previous
       definition (revert)

    Args:
        from_db: A SchemaObject DatabaseSchema Instance.
        to_db: A SchemaObject DatabaseSchema Instance.
        options: dictionary of options to use when syncing schemas
            sync_auto_inc: Bool, sync auto increment value throughout the table?
            sync_comments: Bool, sync comment fields trhoughout the table?

    Returns:
        A tuple (patch, revert) containing the SQL statements
        A tuple of empty strings will be returned if no changes were found
    """
    p = []
    r = []

    for opt in from_db.options:
        if from_db.options[opt] != to_db.options[opt]:
            p.append(from_db.options[opt].create())
            r.append(to_db.options[opt].create())

    if p:
        return (' '.join(p), ' '.join(r))
    else:
        return ('', '')


def sync_created_tables(from_tables, to_tables,
                        sync_auto_inc=False, sync_comments=False):
    """Generate the SQL statements needed to CREATE Tables in the target
       schema (patch), and remove them (revert)

    Args:
        from_tables: A OrderedDict of SchemaObject.TableSchema Instances.
        to_tables: A OrderedDict of SchemaObject.TableSchema Instances.
        sync_auto_inc: Bool (default=False), sync auto increment for each table?
        sync_comments: Bool (default=False), sync the comment field for the table?

    Yields:
        A tuple (patch, revert) containing the next SQL statements
    """
    for t in from_tables:
        if t not in to_tables:
            p, r = from_tables[t].create(), from_tables[t].drop()
            if not sync_auto_inc:
                p = REGEX_TABLE_AUTO_INC.sub('', p)
                r = REGEX_TABLE_AUTO_INC.sub('', r)
            if not sync_comments:
                p = REGEX_TABLE_COMMENT.sub('', p)
                r = REGEX_TABLE_COMMENT.sub('', r)

            yield p, r


def sync_dropped_tables(from_tables, to_tables,
                        sync_auto_inc=False, sync_comments=False):
    """Generate the SQL statements needed to DROP Tables in the target
       schema (patch), and restore them to their previous definition (revert)

    Args:
        from_tables: A OrderedDict of SchemaObject.TableSchema Instances.
        to_tables: A OrderedDict of SchemaObject.TableSchema Instances.
        sync_auto_inc: Bool (default=False), sync auto increment for each table?
        sync_comments: Bool (default=False), sync the comment field for the table?

    Yields:
        A tuple (patch, revert) containing the next SQL statements
    """
    for t in to_tables:
        if t not in from_tables:
            p, r = to_tables[t].drop(), to_tables[t].create()
            if not sync_auto_inc:
                p = REGEX_TABLE_AUTO_INC.sub('', p)
                r = REGEX_TABLE_AUTO_INC.sub('', r)
            if not sync_comments:
                p = REGEX_TABLE_COMMENT.sub('', p)
                r = REGEX_TABLE_COMMENT.sub('', r)

            yield p, r


def sync_table_options(from_table, to_table,
                       sync_auto_inc=False, sync_comments=False):
    """Generate the SQL statements needed to modify the Table options
       of the target table (patch), and restore them to their previous
       definition (revert)

    Args:
       from_table: A SchemaObject TableSchema Instance.
       to_table: A SchemaObject TableSchema Instance.
       sync_auto_inc: Bool, sync the tables auto increment value?
       sync_comments: Bool, sync the tbales comment field?

    Returns:
       A tuple (patch, revert) containing the SQL statements.
       A tuple of empty strings will be returned if no changes were found
    """
    p = []
    r = []

    for opt in from_table.options:
        if ((opt == 'auto_increment' and not sync_auto_inc) or
                (opt == 'comment' and not sync_comments)):
            continue

        if from_table.options[opt] != to_table.options[opt]:
            p.append(from_table.options[opt].create())
            r.append(to_table.options[opt].create())

    if p:
        return (' '.join(p), ' '.join(r))
    else:
        return ('', '')


def get_previous_item(lst, item):
    """ Given an item, find its previous item in the list
        If the item appears more than once in the list, return the first index

        Args:
            lst: the list to search
            item: the item we want to find the previous item for

        Returns: The previous item or None if not found.
    """
    try:
        i = lst.index(item)
        if i > 0:
            return lst[i - 1]
    except (IndexError, ValueError):
        pass

    return None


def sync_created_columns(from_cols, to_cols, sync_comments=False):
    """Generate the SQL statements needed to ADD Columns to the target
       table (patch) and remove them (revert)

    Args:
        from_cols: A OrderedDict of SchemaObject.ColumnSchema Instances.
        to_cols: A OrderedDict of SchemaObject.ColumnSchema Instances.
        sync_comments: Bool (default=False), sync the comment field for each column?

    Yields:
        A tuple (patch, revert) containing the next SQL statements
    """
    for c in from_cols:
        if c not in to_cols:
            fprev = get_previous_item(from_cols.keys(), c)
            yield (from_cols[c].create(after=fprev, with_comment=sync_comments),
                   from_cols[c].drop())


def sync_dropped_columns(from_cols, to_cols, sync_comments=False):
    """Generate the SQL statements needed to DROP Columns in the target
       table (patch) and restore them to their previous definition (revert)

    Args:
        from_cols: A OrderedDictionary of SchemaObject.ColumnSchema Instances.
        to_cols: A OrderedDictionary of SchemaObject.ColumnSchema Instances.
        sync_comments: Bool (default=False), sync the comment field for each column?

    Yields:
        A tuple (patch, revert) containing the next SQL statements
    """
    for c in to_cols:
        if c not in from_cols:
            tprev = get_previous_item(to_cols.keys(), c)
            yield (to_cols[c].drop(),
                   to_cols[c].create(after=tprev, with_comment=sync_comments))


def sync_modified_columns(from_cols, to_cols, sync_comments=False):
    """Generate the SQL statements needed to MODIFY Columns in the target
       table (patch) and restore them to their previous definition (revert)

    Args:
        from_cols: A OrderedDict of SchemaObject.ColumnSchema Instances.
        to_cols: A OrderedDict of SchemaObject.ColumnSchema Instances.
        sync_comments: Bool (default=False), sync the comment field for each column?

    Yields:
        A tuple (patch, revert) containing the next SQL statements
    """
    # find the column names comomon to each table
    # and retain the order in which they appear
    from_names = [c for c in from_cols.keys() if c in to_cols]
    to_names = [c for c in to_cols.keys() if c in from_cols]

    for from_idx, name in enumerate(from_names):

        to_idx = to_names.index(name)

        if ((from_idx != to_idx) or
                (to_cols[name] != from_cols[name]) or
                (sync_comments and (from_cols[name].comment != to_cols[name].comment))):

            # move the element to its correct spot as we do comparisons
            # this will prevent a domino effect of off-by-one false positives.
            if from_names.index(to_names[from_idx]) > to_idx:
                name = to_names[from_idx]
                from_names.remove(name)
                from_names.insert(from_idx, name)
            else:
                to_names.remove(name)
                to_names.insert(from_idx, name)

            fprev = get_previous_item(from_cols.keys(), name)
            tprev = get_previous_item(to_cols.keys(), name)
            yield (from_cols[name].modify(after=fprev, with_comment=sync_comments),
                   to_cols[name].modify(after=tprev, with_comment=sync_comments))


def sync_created_constraints(src, dest):
    """Generate the SQL statements needed to ADD constraints
       (indexes, foreign keys) to the target table (patch)
       and remove them (revert)

    Args:
        src: A OrderedDictionary of SchemaObject IndexSchema
             or ForeignKeySchema Instances
        dest: A OrderedDictionary of SchemaObject IndexSchema
              or ForeignKeySchema Instances

    Yields:
        A tuple (patch, revert) containing the next SQL statements
    """
    for c in src:
        if c not in dest:
            yield src[c].create(), src[c].drop()


def sync_dropped_constraints(src, dest):
    """Generate the SQL statements needed to DROP constraints
       (indexes, foreign keys) from the target table (patch)
       and re-add them (revert)

    Args:
        src: A OrderedDict of SchemaObject IndexSchema
             or ForeignKeySchema Instances
        dest: A OrderedDict of SchemaObject IndexSchema
              or ForeignKeySchema Instances

    Yields:
        A tuple (patch, revert) containing the next SQL statements
    """
    for c in dest:
        if c not in src:
            yield dest[c].drop(), dest[c].create()


def sync_modified_constraints(src, dest):
    """Generate the SQL statements needed to modify
       constraints (indexes, foreign keys) in the target table (patch)
       and restore them to their previous definition (revert)

       2 tuples will be generated for every change needed.
       Constraints must be dropped and re-added, since you can not modify them.

    Args:
        src: A OrderedDict of SchemaObject IndexSchema
             or ForeignKeySchema Instances
        dest: A OrderedDict of SchemaObject IndexSchema
              or ForeignKeySchema Instances

    Yields:
        A tuple (patch, revert) containing the next SQL statements
    """
    for c in src:
        if c in dest and src[c] != dest[c]:
            yield dest[c].drop(), dest[c].drop()
            yield src[c].create(), dest[c].create()

def sync_views(fromdb, todb):
    src = fromdb.views
    dest = todb.views

    for p, r in sync_created_views(src, dest):
        yield p, r

    for p, r in sync_dropped_views(src, dest):
        yield p, r

    for p, r in sync_modified_views(src, dest):
        yield p, r

def sync_created_views(src, dest):
    for v in src:
        if v not in dest:
            yield src[v].create(), src[v].drop()

def sync_dropped_views(src, dest):
    for v in dest:
        if v not in src:
            yield dest[v].drop(), dest[v].create()

def sync_modified_views(src, dest):
    for v in src:
        if v in dest and src[v] != dest[v]:
            yield src[v].modify(), dest[v].modify()

def sync_procedures(fromdb, todb):
    src = fromdb.procedures
    dest = todb.procedures

    for p, r in sync_created_procedures(src, dest):
        yield p, r

    for p, r in sync_dropped_procedures(src, dest):
        yield p, r

    for p, r in sync_modified_procedures(src, dest):
        yield p, r

def sync_created_procedures(src, dest):
    for p in src:
        if p not in dest:
            yield src[p].create(), src[p].drop()

def sync_dropped_procedures(src, dest):
    for p in dest:
        if p not in src:
            yield dest[p].drop(), src[p].create()

def sync_modified_procedures(src, dest):
    for p in src:
        if p in dest and src[p] != dest[p]:
            yield dest[p].drop(), dest[p].create() # Drop
            yield src[p].create(), src[p].drop() # Re-add

def sync_triggers(fromdb, todb):
    src = fromdb.triggers
    dest = todb.triggers

    for p, r in sync_created_triggers(src, dest):
        yield p, r

    for p, r in sync_dropped_triggers(src, dest):
        yield p, r

    for p, r in sync_modified_triggers(src, dest):
        yield p, r

def sync_created_triggers(src, dest):
    for t in src:
        if t not in dest:
            yield src[t].create(), src[t].drop()

def sync_dropped_triggers(src, dest):
    for t in dest:
        if t not in src:
            yield dest[t].drop(), dest[t].create()

def sync_modified_triggers(src, dest):
    for t in src:
        if t in dest and src[t] != dest[t]:
            yield dest[t].drop(), dest[t].create()
            yield src[t].create(), src[t].drop()


def sync_views(fromdb, todb):
    src = fromdb.views
    dest = todb.views

    for p, r in sync_created_views(src, dest):
        yield p, r

    for p, r in sync_dropped_views(src, dest):
        yield p, r

    for p, r in sync_modified_views(src, dest):
        yield p, r


def sync_created_views(src, dest):
    for v in src:
        if v not in dest:
            yield src[v].create(), src[v].drop()


def sync_dropped_views(src, dest):
    for v in dest:
        if v not in src:
            yield dest[v].drop(), dest[v].create()


def sync_modified_views(src, dest):
    for v in src:
        if v in dest and src[v] != dest[v]:
            yield src[v].modify(), dest[v].modify()


def sync_procedures(fromdb, todb):
    src = fromdb.procedures
    dest = todb.procedures

    for p, r in sync_created_procedures(src, dest):
        yield p, r

    for p, r in sync_dropped_procedures(src, dest):
        yield p, r

    for p, r in sync_modified_procedures(src, dest):
        yield p, r


def sync_created_procedures(src, dest):
    for p in src:
        if p not in dest:
            yield src[p].create(), src[p].drop()


def sync_dropped_procedures(src, dest):
    for p in dest:
        if p not in src:
            yield dest[p].drop(), src[p].create()


def sync_modified_procedures(src, dest):
    for p in src:
        if p in dest and src[p] != dest[p]:
            yield dest[p].drop(), dest[p].create()  # Drop
            yield src[p].create(), src[p].drop()  # Re-add


def sync_triggers(fromdb, todb):
    src = fromdb.triggers
    dest = todb.triggers

    for p, r in sync_created_triggers(src, dest):
        yield p, r

    for p, r in sync_dropped_triggers(src, dest):
        yield p, r

    for p, r in sync_modified_triggers(src, dest):
        yield p, r


def sync_created_triggers(src, dest):
    for t in src:
        if t not in dest:
            yield src[t].create(), src[t].drop()


def sync_dropped_triggers(src, dest):
    for t in dest:
        if t not in src:
            yield dest[t].drop(), dest[t].create()


def sync_modified_triggers(src, dest):
    for t in src:
        if t in dest and src[t] != dest[t]:
            yield dest[t].drop(), dest[t].create()
            yield src[t].create(), src[t].drop()<|MERGE_RESOLUTION|>--- conflicted
+++ resolved
@@ -39,12 +39,9 @@
         from_table = fromdb.tables[t]
         to_table = todb.tables[t]
 
+        plist = []
+        rlist = []
         for p, r in sync_table(from_table, to_table, options):
-<<<<<<< HEAD
-            p = "%s %s;" % (to_table.alter(), p)
-            r = "%s %s;" % (to_table.alter(), r)
-            yield p, r
-=======
             plist.append(p)
             rlist.append(r)
 
@@ -69,7 +66,6 @@
             yield '\n'.join(p), '\n'.join(r)
 
         yield p, r
->>>>>>> 044650af
 
 
 def sync_table(from_table, to_table, options):
